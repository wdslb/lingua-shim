--- conflicted
+++ resolved
@@ -1,16 +1,5 @@
 ##### SHONA #####
 
-<<<<<<< HEAD
->>> Accuracy on average: 91.00%
-
->> Detection of 1000 single words (average length: 9 chars)
-Accuracy: 77.80%
-Erroneously classified as TSONGA: 2.20%, SWAHILI: 2.20%, ENGLISH: 1.60%, TSWANA: 1.30%, SOTHO: 1.30%, LATIN: 1.20%, XHOSA: 1.20%, KLINGON: 1.20%, BASQUE: 0.70%, GANDA: 0.70%, ZULU: 0.60%, ITALIAN: 0.50%, AFRIKAANS: 0.50%, DUTCH: 0.50%, DANISH: 0.50%, LITHUANIAN: 0.50%, YORUBA: 0.50%, WELSH: 0.40%, AZERBAIJANI: 0.40%, MALAY: 0.40%, ALBANIAN: 0.40%, FRENCH: 0.40%, SOMALI: 0.30%, TAGALOG: 0.30%, ROMANIAN: 0.30%, PORTUGUESE: 0.30%, FINNISH: 0.20%, ESTONIAN: 0.20%, INDONESIAN: 0.20%, BOKMAL: 0.10%, SPANISH: 0.10%, IRISH: 0.10%, GERMAN: 0.10%, NYNORSK: 0.10%, CZECH: 0.10%, SLOVENE: 0.10%, ESPERANTO: 0.10%, SWEDISH: 0.10%, CROATIAN: 0.10%, CATALAN: 0.10%, POLISH: 0.10%
-
->> Detection of 1000 word pairs (average length: 17 chars)
-Accuracy: 95.30%
-Erroneously classified as ENGLISH: 1.30%, SWAHILI: 0.60%, LATIN: 0.50%, FRENCH: 0.40%, TAGALOG: 0.30%, XHOSA: 0.30%, TSONGA: 0.20%, KLINGON: 0.20%, SOTHO: 0.20%, DUTCH: 0.10%, ESPERANTO: 0.10%, BASQUE: 0.10%, ROMANIAN: 0.10%, ZULU: 0.10%, ESTONIAN: 0.10%, WELSH: 0.10%
-=======
 >>> Accuracy on average: 91.27%
 
 >> Detection of 1000 single words (average length: 9 chars)
@@ -20,10 +9,9 @@
 >> Detection of 1000 word pairs (average length: 17 chars)
 Accuracy: 95.50%
 Erroneously classified as ENGLISH: 1.30%, SWAHILI: 0.60%, LATIN: 0.50%, FRENCH: 0.40%, TAGALOG: 0.30%, XHOSA: 0.30%, TSONGA: 0.20%, SOTHO: 0.20%, DUTCH: 0.10%, ESPERANTO: 0.10%, BASQUE: 0.10%, ROMANIAN: 0.10%, ZULU: 0.10%, ESTONIAN: 0.10%, WELSH: 0.10%
->>>>>>> 28a5eb03
 
 >> Detection of 1000 sentences (average length: 117 chars)
 Accuracy: 99.90%
 Erroneously classified as ENGLISH: 0.10%
 
->> Exact values: 91.0 77.8 95.3 99.9+>> Exact values: 91.26666666666667 78.4 95.5 99.9