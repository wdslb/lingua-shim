##### TSWANA #####

<<<<<<< HEAD
>>> Accuracy on average: 83.83%

>> Detection of 1000 single words (average length: 8 chars)
Accuracy: 64.00%
Erroneously classified as SOTHO: 16.00%, TSONGA: 2.50%, SHONA: 1.60%, SWAHILI: 1.50%, ZULU: 1.30%, ENGLISH: 1.20%, TAGALOG: 1.10%, XHOSA: 1.10%, BASQUE: 1.00%, LATIN: 1.00%, MALAY: 0.80%, GANDA: 0.70%, YORUBA: 0.60%, SOMALI: 0.60%, ITALIAN: 0.60%, FRENCH: 0.50%, GERMAN: 0.50%, KLINGON: 0.40%, AFRIKAANS: 0.40%, ROMANIAN: 0.30%, BOKMAL: 0.30%, IRISH: 0.20%, WELSH: 0.20%, INDONESIAN: 0.20%, CATALAN: 0.20%, SLOVENE: 0.20%, ESPERANTO: 0.10%, BOSNIAN: 0.10%, SWEDISH: 0.10%, CROATIAN: 0.10%, TURKISH: 0.10%, POLISH: 0.10%, DANISH: 0.10%, FINNISH: 0.10%, ICELANDIC: 0.10%, CZECH: 0.10%

>> Detection of 1000 word pairs (average length: 15 chars)
Accuracy: 88.40%
Erroneously classified as SOTHO: 8.20%, ENGLISH: 0.80%, TSONGA: 0.50%, XHOSA: 0.40%, BASQUE: 0.30%, SWAHILI: 0.30%, SHONA: 0.30%, CZECH: 0.20%, AFRIKAANS: 0.10%, TAGALOG: 0.10%, PORTUGUESE: 0.10%, KLINGON: 0.10%, ZULU: 0.10%, GANDA: 0.10%
=======
>>> Accuracy on average: 83.90%

>> Detection of 1000 single words (average length: 8 chars)
Accuracy: 64.10%
Erroneously classified as SOTHO: 16.00%, TSONGA: 2.50%, SHONA: 1.60%, SWAHILI: 1.50%, ENGLISH: 1.30%, ZULU: 1.30%, XHOSA: 1.20%, TAGALOG: 1.10%, BASQUE: 1.00%, LATIN: 1.00%, MALAY: 0.80%, GANDA: 0.70%, YORUBA: 0.60%, SOMALI: 0.60%, ITALIAN: 0.60%, FRENCH: 0.50%, GERMAN: 0.50%, AFRIKAANS: 0.40%, ROMANIAN: 0.30%, BOKMAL: 0.30%, IRISH: 0.20%, WELSH: 0.20%, INDONESIAN: 0.20%, CZECH: 0.20%, CATALAN: 0.20%, SLOVENE: 0.20%, ESPERANTO: 0.10%, BOSNIAN: 0.10%, SWEDISH: 0.10%, CROATIAN: 0.10%, TURKISH: 0.10%, POLISH: 0.10%, DANISH: 0.10%, FINNISH: 0.10%, ICELANDIC: 0.10%

>> Detection of 1000 word pairs (average length: 15 chars)
Accuracy: 88.50%
Erroneously classified as SOTHO: 8.20%, ENGLISH: 0.80%, TSONGA: 0.50%, XHOSA: 0.40%, BASQUE: 0.30%, SWAHILI: 0.30%, SHONA: 0.30%, CZECH: 0.20%, AFRIKAANS: 0.10%, TAGALOG: 0.10%, PORTUGUESE: 0.10%, ZULU: 0.10%, GANDA: 0.10%
>>>>>>> 28a5eb03

>> Detection of 1000 sentences (average length: 113 chars)
Accuracy: 99.10%
Erroneously classified as SOTHO: 0.90%

>> Exact values: 83.83333333333333 64.0 88.4 99.1<|MERGE_RESOLUTION|>--- conflicted
+++ resolved
@@ -1,16 +1,5 @@
 ##### TSWANA #####
 
-<<<<<<< HEAD
->>> Accuracy on average: 83.83%
-
->> Detection of 1000 single words (average length: 8 chars)
-Accuracy: 64.00%
-Erroneously classified as SOTHO: 16.00%, TSONGA: 2.50%, SHONA: 1.60%, SWAHILI: 1.50%, ZULU: 1.30%, ENGLISH: 1.20%, TAGALOG: 1.10%, XHOSA: 1.10%, BASQUE: 1.00%, LATIN: 1.00%, MALAY: 0.80%, GANDA: 0.70%, YORUBA: 0.60%, SOMALI: 0.60%, ITALIAN: 0.60%, FRENCH: 0.50%, GERMAN: 0.50%, KLINGON: 0.40%, AFRIKAANS: 0.40%, ROMANIAN: 0.30%, BOKMAL: 0.30%, IRISH: 0.20%, WELSH: 0.20%, INDONESIAN: 0.20%, CATALAN: 0.20%, SLOVENE: 0.20%, ESPERANTO: 0.10%, BOSNIAN: 0.10%, SWEDISH: 0.10%, CROATIAN: 0.10%, TURKISH: 0.10%, POLISH: 0.10%, DANISH: 0.10%, FINNISH: 0.10%, ICELANDIC: 0.10%, CZECH: 0.10%
-
->> Detection of 1000 word pairs (average length: 15 chars)
-Accuracy: 88.40%
-Erroneously classified as SOTHO: 8.20%, ENGLISH: 0.80%, TSONGA: 0.50%, XHOSA: 0.40%, BASQUE: 0.30%, SWAHILI: 0.30%, SHONA: 0.30%, CZECH: 0.20%, AFRIKAANS: 0.10%, TAGALOG: 0.10%, PORTUGUESE: 0.10%, KLINGON: 0.10%, ZULU: 0.10%, GANDA: 0.10%
-=======
 >>> Accuracy on average: 83.90%
 
 >> Detection of 1000 single words (average length: 8 chars)
@@ -20,10 +9,9 @@
 >> Detection of 1000 word pairs (average length: 15 chars)
 Accuracy: 88.50%
 Erroneously classified as SOTHO: 8.20%, ENGLISH: 0.80%, TSONGA: 0.50%, XHOSA: 0.40%, BASQUE: 0.30%, SWAHILI: 0.30%, SHONA: 0.30%, CZECH: 0.20%, AFRIKAANS: 0.10%, TAGALOG: 0.10%, PORTUGUESE: 0.10%, ZULU: 0.10%, GANDA: 0.10%
->>>>>>> 28a5eb03
 
 >> Detection of 1000 sentences (average length: 113 chars)
 Accuracy: 99.10%
 Erroneously classified as SOTHO: 0.90%
 
->> Exact values: 83.83333333333333 64.0 88.4 99.1+>> Exact values: 83.89999999999999 64.1 88.5 99.1