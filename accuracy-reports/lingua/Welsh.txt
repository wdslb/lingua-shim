##### WELSH #####

<<<<<<< HEAD
>>> Accuracy on average: 90.43%

>> Detection of 1000 single words (average length: 8 chars)
Accuracy: 76.50%
Erroneously classified as LATIN: 3.60%, KLINGON: 1.90%, GERMAN: 1.00%, SWAHILI: 1.00%, TAGALOG: 0.80%, FRENCH: 0.80%, SPANISH: 0.70%, DANISH: 0.70%, ENGLISH: 0.70%, TSWANA: 0.70%, YORUBA: 0.70%, ESPERANTO: 0.60%, SHONA: 0.60%, ITALIAN: 0.60%, FINNISH: 0.60%, POLISH: 0.50%, SOTHO: 0.50%, CATALAN: 0.50%, BASQUE: 0.50%, TSONGA: 0.50%, NYNORSK: 0.50%, LITHUANIAN: 0.50%, ZULU: 0.40%, IRISH: 0.40%, MALAY: 0.40%, XHOSA: 0.40%, TURKISH: 0.30%, INDONESIAN: 0.30%, BOKMAL: 0.30%, ESTONIAN: 0.20%, AFRIKAANS: 0.20%, ICELANDIC: 0.20%, CROATIAN: 0.20%, ROMANIAN: 0.20%, SLOVAK: 0.20%, SLOVENE: 0.20%, SOMALI: 0.20%, BOSNIAN: 0.20%, VIETNAMESE: 0.10%, ALBANIAN: 0.10%, AZERBAIJANI: 0.10%, SWEDISH: 0.10%, PORTUGUESE: 0.10%, GANDA: 0.10%, LATVIAN: 0.10%

>> Detection of 1000 word pairs (average length: 15 chars)
Accuracy: 95.70%
Erroneously classified as LATIN: 1.40%, PORTUGUESE: 0.40%, DANISH: 0.30%, ENGLISH: 0.30%, TSWANA: 0.20%, TURKISH: 0.20%, SPANISH: 0.20%, ITALIAN: 0.20%, GERMAN: 0.20%, ZULU: 0.20%, YORUBA: 0.10%, VIETNAMESE: 0.10%, BASQUE: 0.10%, SHONA: 0.10%, KLINGON: 0.10%, BOKMAL: 0.10%, CATALAN: 0.10%

>> Detection of 1000 sentences (average length: 97 chars)
Accuracy: 99.10%
Erroneously classified as LATIN: 0.20%, KLINGON: 0.20%, TSWANA: 0.10%, TSONGA: 0.10%, YORUBA: 0.10%, ROMANIAN: 0.10%, NYNORSK: 0.10%
=======
>>> Accuracy on average: 90.70%

>> Detection of 1000 single words (average length: 8 chars)
Accuracy: 77.20%
Erroneously classified as LATIN: 3.60%, GERMAN: 1.00%, SWAHILI: 1.00%, SOTHO: 0.80%, SPANISH: 0.80%, TSWANA: 0.80%, YORUBA: 0.80%, TAGALOG: 0.80%, FRENCH: 0.80%, DANISH: 0.70%, ENGLISH: 0.70%, SHONA: 0.70%, ESPERANTO: 0.60%, ITALIAN: 0.60%, FINNISH: 0.60%, POLISH: 0.50%, CATALAN: 0.50%, TURKISH: 0.50%, BASQUE: 0.50%, TSONGA: 0.50%, XHOSA: 0.50%, NYNORSK: 0.50%, LITHUANIAN: 0.50%, ZULU: 0.40%, IRISH: 0.40%, MALAY: 0.40%, ICELANDIC: 0.30%, SOMALI: 0.30%, INDONESIAN: 0.30%, BOKMAL: 0.30%, ESTONIAN: 0.20%, AFRIKAANS: 0.20%, CROATIAN: 0.20%, ROMANIAN: 0.20%, SLOVAK: 0.20%, SLOVENE: 0.20%, BOSNIAN: 0.20%, VIETNAMESE: 0.10%, ALBANIAN: 0.10%, AZERBAIJANI: 0.10%, SWEDISH: 0.10%, PORTUGUESE: 0.10%, GANDA: 0.10%, LATVIAN: 0.10%

>> Detection of 1000 word pairs (average length: 15 chars)
Accuracy: 95.80%
Erroneously classified as LATIN: 1.40%, PORTUGUESE: 0.40%, DANISH: 0.30%, ENGLISH: 0.30%, TSWANA: 0.20%, TURKISH: 0.20%, SPANISH: 0.20%, ITALIAN: 0.20%, GERMAN: 0.20%, ZULU: 0.20%, YORUBA: 0.10%, VIETNAMESE: 0.10%, BASQUE: 0.10%, SHONA: 0.10%, BOKMAL: 0.10%, CATALAN: 0.10%

>> Detection of 1000 sentences (average length: 97 chars)
Accuracy: 99.10%
Erroneously classified as LATIN: 0.20%, TSWANA: 0.10%, TSONGA: 0.10%, YORUBA: 0.10%, SOTHO: 0.10%, POLISH: 0.10%, ROMANIAN: 0.10%, NYNORSK: 0.10%
>>>>>>> 28a5eb03

>> Exact values: 90.43333333333332 76.5 95.7 99.1<|MERGE_RESOLUTION|>--- conflicted
+++ resolved
@@ -1,20 +1,5 @@
 ##### WELSH #####
 
-<<<<<<< HEAD
->>> Accuracy on average: 90.43%
-
->> Detection of 1000 single words (average length: 8 chars)
-Accuracy: 76.50%
-Erroneously classified as LATIN: 3.60%, KLINGON: 1.90%, GERMAN: 1.00%, SWAHILI: 1.00%, TAGALOG: 0.80%, FRENCH: 0.80%, SPANISH: 0.70%, DANISH: 0.70%, ENGLISH: 0.70%, TSWANA: 0.70%, YORUBA: 0.70%, ESPERANTO: 0.60%, SHONA: 0.60%, ITALIAN: 0.60%, FINNISH: 0.60%, POLISH: 0.50%, SOTHO: 0.50%, CATALAN: 0.50%, BASQUE: 0.50%, TSONGA: 0.50%, NYNORSK: 0.50%, LITHUANIAN: 0.50%, ZULU: 0.40%, IRISH: 0.40%, MALAY: 0.40%, XHOSA: 0.40%, TURKISH: 0.30%, INDONESIAN: 0.30%, BOKMAL: 0.30%, ESTONIAN: 0.20%, AFRIKAANS: 0.20%, ICELANDIC: 0.20%, CROATIAN: 0.20%, ROMANIAN: 0.20%, SLOVAK: 0.20%, SLOVENE: 0.20%, SOMALI: 0.20%, BOSNIAN: 0.20%, VIETNAMESE: 0.10%, ALBANIAN: 0.10%, AZERBAIJANI: 0.10%, SWEDISH: 0.10%, PORTUGUESE: 0.10%, GANDA: 0.10%, LATVIAN: 0.10%
-
->> Detection of 1000 word pairs (average length: 15 chars)
-Accuracy: 95.70%
-Erroneously classified as LATIN: 1.40%, PORTUGUESE: 0.40%, DANISH: 0.30%, ENGLISH: 0.30%, TSWANA: 0.20%, TURKISH: 0.20%, SPANISH: 0.20%, ITALIAN: 0.20%, GERMAN: 0.20%, ZULU: 0.20%, YORUBA: 0.10%, VIETNAMESE: 0.10%, BASQUE: 0.10%, SHONA: 0.10%, KLINGON: 0.10%, BOKMAL: 0.10%, CATALAN: 0.10%
-
->> Detection of 1000 sentences (average length: 97 chars)
-Accuracy: 99.10%
-Erroneously classified as LATIN: 0.20%, KLINGON: 0.20%, TSWANA: 0.10%, TSONGA: 0.10%, YORUBA: 0.10%, ROMANIAN: 0.10%, NYNORSK: 0.10%
-=======
 >>> Accuracy on average: 90.70%
 
 >> Detection of 1000 single words (average length: 8 chars)
@@ -28,6 +13,5 @@
 >> Detection of 1000 sentences (average length: 97 chars)
 Accuracy: 99.10%
 Erroneously classified as LATIN: 0.20%, TSWANA: 0.10%, TSONGA: 0.10%, YORUBA: 0.10%, SOTHO: 0.10%, POLISH: 0.10%, ROMANIAN: 0.10%, NYNORSK: 0.10%
->>>>>>> 28a5eb03
 
->> Exact values: 90.43333333333332 76.5 95.7 99.1+>> Exact values: 90.7 77.2 95.8 99.1