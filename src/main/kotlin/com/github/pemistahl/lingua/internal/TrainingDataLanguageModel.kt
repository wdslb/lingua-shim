--- conflicted
+++ resolved
@@ -115,11 +115,7 @@
             val regex = Regex("[$charClass]+")
 
             for (line in text) {
-<<<<<<< HEAD
-                val lowerCasedLine = line.toLowerCase(Locale.ROOT)
-=======
                 val lowerCasedLine = line.lowercase()
->>>>>>> 84280142
                 for (i in 0..lowerCasedLine.length - ngramLength) {
                     val textSlice = lowerCasedLine.substring(i, i + ngramLength)
                     if (regex.matches(textSlice)) {
